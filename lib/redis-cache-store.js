'use strict'

const { Readable, Writable } = require('node:stream')
const { Redis } = require('iovalkey')
const TrackingCache = require('./tracking-cache.js')

/**
 * TODO remove this typedef when there's an upstream type we can reference
 * @typedef {{
 *  statusCode: number;
 *  statusMessage: string;
 *  rawHeaders: Buffer[];
 *  rawTrailers?: string[];
 *  vary?: Record<string, string>;
 *  cachedAt: number;
 *  staleAt: number;
 *  deleteAt: number;
 * }} CacheStoreValue
 *
 * @typedef {{
 *  valueKey: string
 *  vary?: Record<string, string> | string
 * }} RedisMetadataValue
 *
 * @typedef {{
 *  statusCode: number;
 *  statusMessage: string;
 *  rawHeaders: string[];
 *  rawTrailers?: string[];
 *  vary?: string;
 *  cachedAt: number;
 *  staleAt: number;
 *  deleteAt: number;
 *  body: string[]
 * }} RedisValue
 */
class RedisCacheStore {
  #maxEntrySize = Infinity

  /**
   * @type {((err: Error) => void) | undefined}
   */
  #errorCallback

  /**
   * Redis client used for fetching data
   * @type {Redis}
   */
  #dataClient

  /**
   * @type {TrackingCache | Redis}
   */
  #dataCache

  /**
   * The prefix for each key in Redis. Redis usually handles this for us, but
   *  `keys` is an exception in both its input and output (we need to pass in
   *  the full key and we get the full keys back out)
   * @type {string}
   * @default ''
   */
  #keyPrefix

  /**
   * @type {string | undefined}
   */
  #cacheTagsHeader

  /**
   * @param {import('../index.d.ts').RedisCacheStoreOpts | undefined} opts
   */
  constructor (opts) {
    let redisClientOpts

    let tracking = true
    if (opts) {
      if (typeof opts !== 'object') {
        throw new TypeError('expected opts to be an object')
      }

      if (opts.clientOpts) {
        redisClientOpts = opts.clientOpts
      }

      if (opts.maxEntrySize) {
        if (typeof opts.maxEntrySize !== 'number') {
          throw new TypeError('expected opts.maxEntrySize to be a number')
        }
        this.#maxEntrySize = opts.maxEntrySize
      }

      if (opts.tracking === false) {
        tracking = false
      }

      if (opts.errorCallback) {
        if (typeof opts.errorCallback !== 'function') {
          throw new TypeError('expected opts.errorCallback to be a function')
        }
        this.#errorCallback = opts.errorCallback
      }

      if (typeof opts.cacheTagsHeader === 'string') {
        this.#cacheTagsHeader = opts.cacheTagsHeader.toLowerCase()
      }
    }

    this.#keyPrefix = redisClientOpts?.keyPrefix ?? ''
    this.#dataClient = new Redis(redisClientOpts)

    if (tracking) {
      this.#dataCache = new TrackingCache(
        this.#dataClient,
        new Redis(redisClientOpts),
        this.#errorCallback
      )
    } else {
      this.#dataCache = this.#dataClient
    }
  }

  get isFull () {
    return false
  }

  async getRoutes () {
    const pattern = `${this.#keyPrefix}metadata:*`
    const metadataKeys = await this.#dataClient.keys(pattern)

    const routes = []
    for (const key of metadataKeys) {
      const { origin, path, method } = this.#parseBaseMetadataKey(key)
      const url = new URL(path, origin).href
      routes.push({ url, method })
    }
    return routes
  }

  /**
   * @returns {Promise<void>}
   */
  async close () {
    try {
      if (this.#dataCache === this.#dataClient) {
        await this.#dataClient.quit()
      } else {
        await Promise.all([this.#dataCache.quit(), this.#dataClient.quit()])
      }
    } catch (err) {
      if (this.#errorCallback) {
        this.#errorCallback(err)
      }
    }
  }

  /**
   * @param {import('undici').Dispatcher.RequestOptions} req
   * @returns {Promise<RedisStoreReadable | undefined>}
   */
  async createReadStream (req) {
    if (typeof req !== 'object') {
      throw new TypeError(`expected req to be object, got ${typeof req}`)
    }

    const metadataValue = await this.#findMetadataValue(req)
    if (!metadataValue) {
      return undefined
    }

    // Grab the value from redis
    const valueString = await this.#dataCache.get(metadataValue.valueKey)
    if (!valueString) {
      // The value expired but the metadata stayed around. This shouldn't ever
      //  happen but is technically possible
      this.#dataClient.del(metadataValue.key)
      return undefined
    }

    let value
    try {
      /**
       * @type {RedisValue}
       */
      value = JSON.parse(valueString)
    } catch (err) {
      Promise.all([
        this.#dataClient.del(metadataValue.key),
        this.#dataClient.del()
      ]).catch(err => {
        if (this.#errorCallback) {
          this.#errorCallback(err)
        }
      })

      if (this.#errorCallback) {
        this.#errorCallback(err)
      }

      return undefined
    }

    return new RedisStoreReadable(value)
  }

  /**
   * @param {import('undici').Dispatcher.RequestOptions} req
   * @param {CacheStoreValue} opts
   * @returns {RedisStoreWritable | undefined}
   */
  createWriteStream (req, opts) {
    if (typeof req !== 'object') {
      throw new TypeError(`expected req to be object, got ${typeof req}`)
    }

    if (typeof opts !== 'object') {
      throw new TypeError(`expected opts to be object, got ${typeof opts}`)
    }

<<<<<<< HEAD
    const cacheTags = this.#parseCacheTags(opts.rawHeaders)
    const writable = new RedisStoreWritable(this.#maxEntrySize)

=======
>>>>>>> 8438dcb0
    let errored = false
    const writable = new RedisStoreWritable(
      this.#maxEntrySize,
      (callback) => {
        if (errored) {
          callback()
          return
        }

        const sendToRedis = async () => {
          let metadataKey
          let valueKey

          // Let's check if this response already exists in the cache
          const existingValue = await this.#findMetadataValue(req)
          if (existingValue !== undefined) {
            // Value already exists & we're going to overwrite it
            metadataKey = existingValue.key
            valueKey = existingValue.valueKey
          } else {
            // Value doesn't already exist
            const id = crypto.randomUUID()
            metadataKey = `${this.#makeBaseMetadataKey(req)}:${id}`
            valueKey = `${this.#makeBaseValueKey(req)}:${id}`
          }

<<<<<<< HEAD
      const sendToRedis = async () => {
        // Let's check if this response already exists in the cache
        const metadataKeyRoot = this.#makeBaseMetadataKey(req, cacheTags)
        const valueKeys = await this.#dataClient.keys(`${metadataKeyRoot}:*`)

        let metadataKey
        let valueKey
        let cacheTagsKey
        const existingValue = await this.#findExistingMetadataValue(req, valueKeys)
        if (existingValue !== undefined) {
          // Value already exists & we're going to overwrite it
          metadataKey = existingValue.key
          valueKey = existingValue.valueKey
          cacheTagsKey = existingValue.cacheTagsKey
        } else {
          // Value doesn't already exist
          const id = crypto.randomUUID()
          metadataKey = `${metadataKeyRoot}:${id}`
          valueKey = `${this.#makeBaseValueKey(req)}:${id}`
          cacheTagsKey = `${this.#makeBaseCacheTagKey(req, cacheTags)}:${id}`
        }

        /**
         * @type {RedisMetadataValue}
         */
        const metadata = { valueKey, cacheTagsKey }
        if (opts.vary) {
          metadata.vary = JSON.stringify(opts.vary)
        }

        await Promise.all([
          this.#dataClient.hmset(metadataKey, metadata),
          this.#dataClient.set(valueKey, JSON.stringify({
            ...opts,
            rawHeaders: opts.rawHeaders
              ? stringifyBufferArray(opts.rawHeaders)
              : undefined,
            rawTrailers: writable.rawTrailers,
            body: writable.body
          })),
          this.#dataClient.hmset(cacheTagsKey, { metadataKey, valueKey })
        ])

        // Wait until after we make the keys to set their expiration
        const expireAt = Math.floor(opts.deleteAt / 1000)
        await Promise.all([
          this.#dataClient.expireat(metadataKey, expireAt),
          this.#dataClient.expireat(valueKey, expireAt),
          this.#dataClient.expireat(cacheTagsKey, expireAt)
        ])
=======
          /**
           * @type {RedisMetadataValue}
           */
          const metadata = { valueKey }
          if (opts.vary) {
            metadata.vary = JSON.stringify(opts.vary)
          }

          await Promise.all([
            this.#dataClient.hmset(metadataKey, metadata),
            this.#dataClient.set(valueKey, JSON.stringify({
              ...opts,
              rawHeaders: opts.rawHeaders
                ? stringifyBufferArray(opts.rawHeaders)
                : undefined,
              rawTrailers: writable.rawTrailers,
              body: writable.body
            }))
          ])

          // Wait until after we make the keys to set their expiration
          const expireAt = Math.floor(opts.deleteAt / 1000)
          await Promise.all([
            this.#dataClient.expireat(metadataKey, expireAt),
            this.#dataClient.expireat(valueKey, expireAt)
          ])
        }

        sendToRedis().then(callback).catch(err => {
          if (this.#errorCallback) {
            this.#errorCallback(err)
          }
        })
>>>>>>> 8438dcb0
      }
    )

    writable.on('error', () => {
      errored = true
    })

    writable.on('bodyOversized', () => {
      errored = true
    })

    return writable
  }

  /**
   * @param {string} origin
   * @returns {Promise<void>}
   */
  async deleteByOrigin (origin) {
    try {
      await Promise.all([
        this.#deleteByPattern(`metadata:${encodeURIComponent(origin)}:*`),
        this.#deleteByPattern(`values:${encodeURIComponent(origin)}:*`),
        this.#deleteByPattern(`cache-tags:${encodeURIComponent(origin)}:*`)
      ])
    } catch (err) {
      if (this.#errorCallback) {
        this.#errorCallback(err)
      }
    }
  }

  async deleteRoutes (routes) {
    const promises = []

    for (const { method, url } of routes) {
      const { origin, pathname, search, hash } = new URL(url)
      const path = pathname + search + hash
      const key = this.#makeBaseMetadataKey({ origin, path, method })

      promises.push(this.#execByPattern(`${key}*`, async (pipeline, keys) => {
        const promises = []

        for (const metadataKey of keys) {
          const promise = this.#dataClient.hgetall(metadataKey)
            .then(({ valueKey, cacheTagsKey }) => {
              pipeline.del(metadataKey)
              pipeline.del(valueKey)
              pipeline.del(cacheTagsKey)
            })

          promises.push(promise)
        }

        await Promise.all(promises)
      }))
    }

    try {
      await Promise.all(promises)
    } catch (err) {
      if (this.#errorCallback) {
        this.#errorCallback(err)
      }
    }
  }

  async deleteByCacheTags (origin, cacheTags) {
    await Promise.all(cacheTags.map(
      tag => this.#deleteByCacheTag(origin, tag))
    )
  }

  async #deleteByCacheTag (origin, cacheTag) {
    const encodedOrigin = encodeURIComponent(origin)
    const pattern = `cache-tags:${encodedOrigin}:*${cacheTag}*`

    return this.#execByPattern(pattern, async (pipeline, keys) => {
      const promises = []

      for (const cacheTagsKey of keys) {
        const promise = this.#dataClient.hgetall(cacheTagsKey)
          .then(({ metadataKey, valueKey }) => {
            pipeline.del(metadataKey)
            pipeline.del(valueKey)
            pipeline.del(cacheTagsKey)
          })

        promises.push(promise)
      }

      await Promise.all(promises)
    })
  }

  #parseCacheTags (rawHeaders) {
    if (!this.#cacheTagsHeader) {
      return []
    }

    for (let i = 0; i < rawHeaders.length; i += 2) {
      const headerName = rawHeaders[i].toString().toLowerCase()
      if (headerName !== this.#cacheTagsHeader) continue

      const headerValue = rawHeaders[i + 1].toString()
      return headerValue.split(',')
    }

    return []
  }

  /**
   * @param {import('undici').Dispatcher.RequestOptions} req
   * @returns {string}
   */
  #makeBaseMetadataKey (req) {
    const encodedOrigin = encodeURIComponent(req.origin)
    const encodedPath = encodeURIComponent(req.path)
    return `metadata:${encodedOrigin}:${encodedPath}:${req.method}`
  }

  /**
   * @param {import('undici').Dispatcher.RequestOptions} req
   * @returns {string}
   */
  #makeBaseValueKey (req) {
    const encodedOrigin = encodeURIComponent(req.origin)
    return `values:${encodedOrigin}`
  }

  #makeBaseCacheTagKey (req, cacheTags) {
    const encodedOrigin = encodeURIComponent(req.origin)
    const tags = cacheTags.join(',')
    return `cache-tags:${encodedOrigin}:${tags}`
  }

  #parseBaseMetadataKey (key) {
    key = key.replace(this.#keyPrefix, '')

    const keyParts = key.split(':')
    const origin = decodeURIComponent(keyParts[1])
    const path = decodeURIComponent(keyParts[2])
    const method = keyParts[3]
    const id = keyParts[4]

    return { origin, path, method, id }
  }

  #deleteByPattern (pattern) {
    return this.#execByPattern(pattern, (pipeline, keys) => {
      for (const key of keys) {
        pipeline.del(key)
      }
    })
  }

  #execByPattern (pattern, callback) {
    if (!pattern.startsWith(this.#keyPrefix)) {
      pattern = this.#keyPrefix + pattern
    }

    const stream = this.#dataClient.scanStream({ match: pattern })
    const pipeline = this.#dataClient.pipeline()

    const promises = []

    return new Promise((resolve, reject) => {
      stream.on('data', (keys) => {
        keys = keys.map(key => key.replace(this.#keyPrefix, ''))
        promises.push(callback(pipeline, keys))
      })
      stream.on('end', () => {
        Promise.all(promises)
          .then(() => { pipeline.exec(resolve) })
          .catch(reject)
      })
      stream.on('error', reject)
    })
  }

  /**
   * @param {string} pattern
   * @returns {Promise<string[]>}
   */
  #scanKeysByMatch (pattern) {
    return new Promise((resolve, reject) => {
      const stream = this.#dataClient.scanStream({ match: pattern })

      stream.on('error', reject)

      const keys = []
      stream.on('data', chunk => {
        keys.push(...chunk)
      })

      stream.on('close', () => resolve(keys))
    })
  }

  /**
   * @param {import('undici').Dispatcher.RequestOptions} req
   * @returns {Promise<({ key: string } & RedisMetadataValue) | undefined>}
   */
  async #findMetadataValue (req) {
    const keys = await this.#scanKeysByMatch(
      `${this.#keyPrefix}${this.#makeBaseMetadataKey(req)}*`
    )

    for (const key of keys) {
      const trimmedKey = key.substring(this.#keyPrefix.length)
      const currentValue = await this.#dataCache.hgetall(trimmedKey)

      if (!currentValue.valueKey) {
        // Check if this doesn't exist - shouldn't ever happen but just in case
        continue
      }

      let matches = true

      if (currentValue.vary) {
        if (!req.headers) {
          continue
        }

        try {
          currentValue.vary = JSON.parse(currentValue.vary)
        } catch (err) {
          this.#dataClient.del(trimmedKey).catch(err => {
            if (this.#errorCallback) {
              this.#errorCallback(err)
            }
          })

          if (this.#errorCallback) {
            this.#errorCallback(err)
          }

          continue
        }

        for (const key in currentValue.vary) {
          if (req.headers[key] !== currentValue.vary[key]) {
            matches = false
            break
          }
        }
      }

      if (matches) {
        currentValue.key = trimmedKey
        return currentValue
      }
    }

    return undefined
  }
}

class RedisStoreReadable extends Readable {
  /**
   * @type {CacheStoreValue}
   */
  #cacheStoreValue

  /**
   * @type {Buffer[]} value
   */
  #chunksToSend = []

  /**
   * @param {RedisValue} value
   */
  constructor (value) {
    super()

    this.#cacheStoreValue = {
      statusCode: value.statusCode,
      statusMessage: value.statusMessage,
      cachedAt: value.cachedAt,
      staleAt: value.staleAt,
      deleteAt: value.deleteAt
    }

    if (value.rawHeaders) {
      this.#cacheStoreValue.rawHeaders = parseBufferArray(value.rawHeaders)
    }

    if (value.rawTrailers) {
      this.#cacheStoreValue.rawTrailers = value.rawTrailers
    }

    if (value.vary) {
      this.#cacheStoreValue.vary = value.vary
    }

    this.#chunksToSend = [...parseBufferArray(value.body), null]
  }

  get value () {
    return this.#cacheStoreValue
  }

  /**
   * @param {number} size
   */
  _read (size) {
    if (this.#chunksToSend.length === 0) {
      throw new Error('no chunks left to read, stream should have closed')
    }

    if (size > this.#chunksToSend.length) {
      size = this.#chunksToSend.length
    }

    for (let i = 0; i < size; i++) {
      this.push(this.#chunksToSend.shift())
    }
  }
}

class RedisStoreWritable extends Writable {
  /**
   * @type {string[] | null}
   */
  #body = []

  /**
   * @type {string[] | undefined}
   */
  #rawTrailers = undefined

  #currentSize = 0

  #maxEntrySize = 0

  #hasEmittedOversized = false

  #onFinalCallback

  /**
   * @param {number} maxEntrySize
   * @param {(callback: () => void) => void} onFinalCallback
   */
  constructor (maxEntrySize, onFinalCallback) {
    super()
    this.#maxEntrySize = maxEntrySize
    this.#onFinalCallback = onFinalCallback
  }

  get body () {
    return this.#body
  }

  get rawTrailers () {
    return this.#rawTrailers
  }

  /**
   * @param {string[] | undefined} trailers
   */
  set rawTrailers (trailers) {
    this.#rawTrailers = trailers
  }

  /**
   * @param {Buffer} chunk
   * @param {string} _
   * @param {() => void} callback
   */
  _write (chunk, _, callback) {
    if (typeof chunk === 'object') {
      // chunk is a buffer, we need it to be a string
      chunk = chunk.toString()
    }

    this.#currentSize = chunk.length

    if (this.#currentSize < this.#maxEntrySize) {
      this.#body.push(chunk)
    } else if (!this.#hasEmittedOversized) {
      this.#body = null
      this.emit('bodyOversized')
      this.end()
    }

    callback()
  }

  /**
   * @param {() => void} callback
   */
  _final (callback) {
    this.#onFinalCallback(callback)
  }
}

/**
 * @param {(Buffer | Buffer[])[]} buffers
 * @returns {(string | string[])[]}
 */
function stringifyBufferArray (buffers) {
  const output = new Array(buffers.length)
  for (let i = 0; i < buffers.length; i++) {
    if (Array.isArray(buffers[i])) {
      output[i] = stringifyBufferArray(buffers[i])
    } else {
      output[i] = buffers[i].toString()
    }
  }

  return output
}

/**
 * @param {(string | string[])[]} strings
 * @returns {(Buffer | Buffer[])[]}
 */
function parseBufferArray (strings) {
  const output = new Array(strings.length)

  for (let i = 0; i < strings.length; i++) {
    if (Array.isArray(strings[i])) {
      output[i] = parseBufferArray(strings[i])
    } else {
      output[i] = Buffer.from(strings[i])
    }
  }

  return output
}

module.exports = RedisCacheStore<|MERGE_RESOLUTION|>--- conflicted
+++ resolved
@@ -217,12 +217,8 @@
       throw new TypeError(`expected opts to be object, got ${typeof opts}`)
     }
 
-<<<<<<< HEAD
     const cacheTags = this.#parseCacheTags(opts.rawHeaders)
-    const writable = new RedisStoreWritable(this.#maxEntrySize)
-
-=======
->>>>>>> 8438dcb0
+
     let errored = false
     const writable = new RedisStoreWritable(
       this.#maxEntrySize,
@@ -235,6 +231,7 @@
         const sendToRedis = async () => {
           let metadataKey
           let valueKey
+          let cacheTagsKey
 
           // Let's check if this response already exists in the cache
           const existingValue = await this.#findMetadataValue(req)
@@ -242,69 +239,19 @@
             // Value already exists & we're going to overwrite it
             metadataKey = existingValue.key
             valueKey = existingValue.valueKey
+            cacheTagsKey = existingValue.cacheTagsKey
           } else {
             // Value doesn't already exist
             const id = crypto.randomUUID()
             metadataKey = `${this.#makeBaseMetadataKey(req)}:${id}`
             valueKey = `${this.#makeBaseValueKey(req)}:${id}`
+            cacheTagsKey = `${this.#makeBaseCacheTagKey(req, cacheTags)}:${id}`
           }
 
-<<<<<<< HEAD
-      const sendToRedis = async () => {
-        // Let's check if this response already exists in the cache
-        const metadataKeyRoot = this.#makeBaseMetadataKey(req, cacheTags)
-        const valueKeys = await this.#dataClient.keys(`${metadataKeyRoot}:*`)
-
-        let metadataKey
-        let valueKey
-        let cacheTagsKey
-        const existingValue = await this.#findExistingMetadataValue(req, valueKeys)
-        if (existingValue !== undefined) {
-          // Value already exists & we're going to overwrite it
-          metadataKey = existingValue.key
-          valueKey = existingValue.valueKey
-          cacheTagsKey = existingValue.cacheTagsKey
-        } else {
-          // Value doesn't already exist
-          const id = crypto.randomUUID()
-          metadataKey = `${metadataKeyRoot}:${id}`
-          valueKey = `${this.#makeBaseValueKey(req)}:${id}`
-          cacheTagsKey = `${this.#makeBaseCacheTagKey(req, cacheTags)}:${id}`
-        }
-
-        /**
-         * @type {RedisMetadataValue}
-         */
-        const metadata = { valueKey, cacheTagsKey }
-        if (opts.vary) {
-          metadata.vary = JSON.stringify(opts.vary)
-        }
-
-        await Promise.all([
-          this.#dataClient.hmset(metadataKey, metadata),
-          this.#dataClient.set(valueKey, JSON.stringify({
-            ...opts,
-            rawHeaders: opts.rawHeaders
-              ? stringifyBufferArray(opts.rawHeaders)
-              : undefined,
-            rawTrailers: writable.rawTrailers,
-            body: writable.body
-          })),
-          this.#dataClient.hmset(cacheTagsKey, { metadataKey, valueKey })
-        ])
-
-        // Wait until after we make the keys to set their expiration
-        const expireAt = Math.floor(opts.deleteAt / 1000)
-        await Promise.all([
-          this.#dataClient.expireat(metadataKey, expireAt),
-          this.#dataClient.expireat(valueKey, expireAt),
-          this.#dataClient.expireat(cacheTagsKey, expireAt)
-        ])
-=======
           /**
            * @type {RedisMetadataValue}
            */
-          const metadata = { valueKey }
+          const metadata = { valueKey, cacheTagsKey }
           if (opts.vary) {
             metadata.vary = JSON.stringify(opts.vary)
           }
@@ -318,14 +265,16 @@
                 : undefined,
               rawTrailers: writable.rawTrailers,
               body: writable.body
-            }))
+            })),
+            this.#dataClient.hmset(cacheTagsKey, { metadataKey, valueKey })
           ])
 
           // Wait until after we make the keys to set their expiration
           const expireAt = Math.floor(opts.deleteAt / 1000)
           await Promise.all([
             this.#dataClient.expireat(metadataKey, expireAt),
-            this.#dataClient.expireat(valueKey, expireAt)
+            this.#dataClient.expireat(valueKey, expireAt),
+            this.#dataClient.expireat(cacheTagsKey, expireAt)
           ])
         }
 
@@ -334,7 +283,6 @@
             this.#errorCallback(err)
           }
         })
->>>>>>> 8438dcb0
       }
     )
 
